from pathlib import Path
import sys

import pytest

from ansiblelint import cli


@pytest.fixture
def base_arguments():
    return ['../test/skiptasks.yml']


@pytest.mark.parametrize(('args', 'config'), (
                         (["-p"], "test/fixtures/parseable.yml"),
                         (["-q"], "test/fixtures/quiet.yml"),
                         (["-r", "test/fixtures/rules/"],
                          "test/fixtures/rulesdir.yml"),
                         (["-R", "-r", "test/fixtures/rules/"],
                          "test/fixtures/rulesdir-defaults.yml"),
                         (["-t", "skip_ansible_lint"],
                          "test/fixtures/tags.yml"),
                         (["-v"], "test/fixtures/verbosity.yml"),
                         (["-x", "bad_tag"],
                          "test/fixtures/skip-tags.yml"),
                         (["--exclude", "test/"],
                          "test/fixtures/exclude-paths.yml"),
                         (["--show-relpath"],
                          "test/fixtures/show-abspath.yml"),
                         ([],
                          "test/fixtures/show-relpath.yml"),
<<<<<<< HEAD
                         ))
def test_ensure_config_are_equal(base_arguments, args, config):
=======
                         ])
def test_ensure_config_are_equal(base_arguments, args, config, monkeypatch):
>>>>>>> a320175b
    command = base_arguments + args
    cli_parser = cli.get_cli_parser()

    _real_pathlib_resolve = Path.resolve

    def _fake_pathlib_resolve(self):
        try:
            return _real_pathlib_resolve(self)
        except FileNotFoundError:
            if self != Path(args[-1]):
                raise
            return Path.cwd() / self

    with monkeypatch.context() as mp_ctx:
        if (
                sys.version_info[:2] < (3, 6) and
                args[-2:] == ["-r", "test/fixtures/rules/"]
        ):
            mp_ctx.setattr(Path, 'resolve', _fake_pathlib_resolve)
        options = cli_parser.parse_args(command)

    file_config = cli.load_config(config)

    for key, val in file_config.items():
        if key in {'exclude_paths', 'rulesdir'}:
            val = [Path(p) for p in val]
        assert val == getattr(options, key)


def test_config_can_be_overridden(base_arguments):
    no_override = cli.get_config(base_arguments + ["-t", "bad_tag"])

    overridden = cli.get_config(base_arguments +
                                ["-t", "bad_tag",
                                 "-c", "test/fixtures/tags.yml"])

    assert no_override.tags + ["skip_ansible_lint"] == overridden.tags


def test_different_config_file(base_arguments):
    """Ensures an alternate config_file can be used."""
    diff_config = cli.get_config(base_arguments +
                                 ["-c", "test/fixtures/ansible-config.yml"])
    no_config = cli.get_config(base_arguments + ["-v"])

    assert diff_config.verbosity == no_config.verbosity


def test_path_from_config_do_not_depend_on_cwd(monkeypatch):  # Issue 572
    config1 = cli.load_config("test/fixtures/config-with-relative-path.yml")
    monkeypatch.chdir('test')
    config2 = cli.load_config("fixtures/config-with-relative-path.yml")

    assert config1['exclude_paths'].sort() == config2['exclude_paths'].sort()


def test_path_from_cli_depend_on_cwd(base_arguments, monkeypatch, tmp_path):
    # Issue 572
    arguments = base_arguments + ["--exclude",
                                  "test/fixtures/config-with-relative-path.yml"]

    options1 = cli.get_cli_parser().parse_args(arguments)
    assert 'test/test' not in str(options1.exclude_paths[0])

    test_dir = 'test'
    if sys.version_info[:2] < (3, 6):
        test_dir = tmp_path / 'test' / 'test' / 'fixtures'
        test_dir.mkdir(parents=True)
        (test_dir / 'config-with-relative-path.yml').write_text('')
        test_dir = test_dir / '..' / '..'
    monkeypatch.chdir(test_dir)
    options2 = cli.get_cli_parser().parse_args(arguments)

    assert 'test/test' in str(options2.exclude_paths[0])


@pytest.mark.parametrize(
    "config_file",
    (
        pytest.param("test/fixtures/ansible-config-invalid.yml", id="invalid"),
        pytest.param("/dev/null/ansible-config-missing.yml", id="missing")
    ),
)
def test_config_failure(base_arguments, config_file):
    """Ensures specific config files produce error code 2."""
    with pytest.raises(SystemExit, match="^2$"):
        cli.get_config(base_arguments +
                       ["-c", config_file])<|MERGE_RESOLUTION|>--- conflicted
+++ resolved
@@ -29,13 +29,8 @@
                           "test/fixtures/show-abspath.yml"),
                          ([],
                           "test/fixtures/show-relpath.yml"),
-<<<<<<< HEAD
                          ))
-def test_ensure_config_are_equal(base_arguments, args, config):
-=======
-                         ])
 def test_ensure_config_are_equal(base_arguments, args, config, monkeypatch):
->>>>>>> a320175b
     command = base_arguments + args
     cli_parser = cli.get_cli_parser()
 
